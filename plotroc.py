import numpy as np
from sklearn import metrics
import matplotlib.pyplot as plt

def plot_bland_altman(data1, data2, *args, **kwargs):
    """
    Function to draw a Bland Altman plot comparing two clinical measurements

    See Bland and Altman
<<<<<<< HEAD
    STATISTICAL METHODS FOR ASSESSING AGREEMENT BETWEEN TWO METHODS OF CLINICAL MEASUREMENT
=======
    STATISTICAL METHODS FOR ASSESSING AGREEMENT BETWEEN TWO METHODS OF CLINICAL
    MEASUREMENT
>>>>>>> 6cd6b141

    Example: plot_bland_altman(np.random(10), np.random(10))
    """
    data1     = np.asarray(data1)
    data2     = np.asarray(data2)
    mean      = np.mean([data1, data2], axis=0)
    diff      = data1 - data2                   # Difference between data1 and data2
    md        = np.mean(diff)                   # Mean of the difference
    sd        = np.std(diff, axis=0)            # Standard deviation of the difference

    plt.scatter(mean, diff, *args, **kwargs)
    plt.axhline(md,           color='gray', linestyle='--')
    plt.axhline(md + 1.96*sd, color='red', linestyle='--')
    plt.axhline(md - 1.96*sd, color='red', linestyle='--')
    plt.title('Bland-Altman Plot')
    plt.xlabel('Mean')
    plt.ylabel('Difference')
    plt.show()


def roc_curve(target, score, pos_label=None, sample_weight=None, drop_intermediate=False):
    """
    Mirror of roc_curve in sklearn.metrics with drop_intermediate defaulted to False
    This increases the accuracy when extimating partial_auc, by including redundant operating points

    Parameters
    ----------
    y_true : array, shape = [n_samples]
        True binary labels in range {0, 1} or {-1, 1}. If labels are not binary,
        pos_label should be explicitly given.

    y_score : array, shape = [n_samples]
<<<<<<< HEAD
        Target scores, can either be probability estimates of the positive class, confidence values,
        or non-thresholded measure of decisions (as returned by “decision_function” on some classifiers).
=======
        Target scores, can either be posterior probability estimates of the
        positive class, confidence values, or non-thresholded measure of
        decisions (as returned by “decision_function” on some classifiers).
>>>>>>> 6cd6b141

    pos_label : int or str, default=None
        Label considered as positive and others are considered negative.

    sample_weight : array-like of shape = [n_samples], optional
        Sample weights.

    drop_intermediate : boolean, optional (default=False)
<<<<<<< HEAD
        Whether to drop some suboptimal thresholds which would not appear on a plotted ROC curve.
        This is useful in order to create lighter ROC curves, i.e., with less operating points.
=======
        Whether to drop some suboptimal thresholds which would not appear on a
        plotted ROC curve. This is useful in order to create lighter ROC curves,
        i.e., with less operating points.
>>>>>>> 6cd6b141

    Returns
    -------
    fpr : array, shape = [>2]
<<<<<<< HEAD
        Increasing false positive rates such that element i is the false positive rate of predictions
        with score >= thresholds[i].

    tpr : array, shape = [>2]
        Increasing true positive rates such that element i is the true positive rate of predictions
        with score >= thresholds[i].

    thresh : array, shape = [n_thresholds]
        Decreasing thresholds on the decision function (posterior) used to compute fpr and tpr.
        thresholds[0] represents no instances being predicted and is arbitrarily set to max(y_score) + 1.
=======
        Increasing false positive rates such that element i is the false positive
        rate of predictions with score >= thresholds[i].

    tpr : array, shape = [>2]
        Increasing true positive rates such that element i is the true positive
        rate of predictions with score >= thresholds[i].

    thresh : array, shape = [n_thresholds]
        Decreasing thresholds on the decision function (posterior) used to
        compute fpr and tpr. thresholds[0] represents no instances being
        predicted and is arbitrarily set to max(y_score) + 1.
>>>>>>> 6cd6b141
    """
    fpr, tpr, thresh = metrics.roc_curve(target, score, pos_label,
                                         sample_weight, drop_intermediate)
    return (fpr, tpr, thresh)

def partial_auc(fpr, tpr, op1=0.0, op2=1.0, Sp=True):
    """
    Estimate the partial AUC between Se or Sp operating points op1 and op2
<<<<<<< HEAD
     Note: for pauc to be estimated accurately drop_intermediate=False in metrics.roc_curve
=======
     Note: for pauc to be estimated accurately drop_intermediate=False in
     metrics.roc_curve
>>>>>>> 6cd6b141

    Parameters
    ----------
    fpr : array, shape = [>2]
        Increasing false positive rates

    tpr : array, shape = [>2]
        Increasing true positive rates

    Op1,Op2 : float, optional (default = 0.0,1.0), i.e., whole curve full AUC
<<<<<<< HEAD
        Specificity or Sensitivity points between which to calculate partial auc (range 0,1)

    Sp : boolean, optional (default=True)
        Whether operating points specify a range on Specificty (TNR=1-FPR) or Sensitivity (TPR)
        i.e., a vertical (Sp) or horizontal (Se) partial AUC
=======
        Specificity or Sensitivity points between which to calculate partial
        auc (range 0,1)

    Sp : boolean, optional (default=True)
        Whether operating points specify a range on Specificty (TNR=1-FPR) or
        Sensitivity (TPR) i.e., a vertical (Sp) or horizontal (Se) partial AUC
>>>>>>> 6cd6b141

    Return
    ------
    p_auc : float
        Partial AUC in between op1 and op2
    """

    if (op1 >= op2):
        raise ValueError('op1 must be less than op2')

    if (op1 > 0.0) or (op2 < 1.0):
        if Sp:
            # Constraints on Sp, vertical slice of ROC curve
            # find those operating points and zero out either side of them
            op1 = 1 - op1
            op2 = 1 - op2
            mask1 = np.greater_equal(fpr,np.ones(fpr.size)*op2)
            mask2 = np.less_equal(fpr,np.ones(fpr.size)*op1)
            fpr = fpr*np.logical_and(mask1,mask2)
            tpr = tpr*np.logical_and(mask1,mask2)
            p_auc = metrics.auc(fpr,tpr,reorder=True)
        else:
            # Constraints on Se, Calculate horizontal slice of ROC curve
            # By first find the Sp at op1 and op2 calculating veritcal area
            # adding in rectangular area to left of this and subtract area below
            i=0
            while tpr[i] < op1: i += 1

            Sp2 = 1 - fpr[i]

            i=len(tpr)-1
            while tpr[i] > op2: i -= 1

            Sp1 = 1 - fpr[i]
            p_auc = partial_auc(fpr,tpr,Sp1,Sp2,Sp=True)
            p_auc += ((op2-op1)*(Sp1)) - ((Sp2-Sp1)*op1)

    else:
        p_auc = metrics.auc(fpr,tpr)

    return p_auc

def neyman_pearson(fpr, tpr, thresh, min_rate=0.95, Se=True):
    """
<<<<<<< HEAD
    Function that finds the operating point (threshold posterior) on a ROC curve that maximises Sp
    given a constraint on on a minimum level of Sp (or vice versa)
=======
    Function that finds the operating point (threshold posterior) on a ROC curve
    that maximises Sp given a constraint on on a minimum level of Sp (or vice versa)
>>>>>>> 6cd6b141

    Parameters
    ----------
    fpr : array, shape = [>2]
        Increasing false positive rates

    tpr : array, shape = [>2]
        Increasing true positive rates

    thresh : array, shape = [n_thresholds]
        Decreasing thresholds on the decision function

    min_rate : float (0,1), optional (default=0.95)
        Constraint on sensitivity (tpr) or specificity (tnr) in range 0 to 1

    Se : boolean, optional (default=True)
        is min_rate a constraint on Se (True) or Sp (False)

    Returns
    -------
    np_fpr, np_tpr, np_thresh : float
<<<<<<< HEAD
        The operating point (fpr, tpr) that meets the constraint on min_rate and associated decision threshold
=======
        The operating point (fpr, tpr) that meets the constraint on min_rate and
        associated decision threshold
>>>>>>> 6cd6b141
    """
    np_tpr = np_thresh = np_fpr = 0.0
    if Se:
        for i, tpr_val in enumerate(tpr):
            if tpr_val >= min_rate:
                np_tpr = tpr_val
                np_fpr = fpr[i]
                np_thresh = thresh[i]
                return (np_fpr, np_tpr, np_thresh)

    else:
        # enumerate a decreasing array of tnr
        for i, tnr_val in enumerate(1-fpr):
            if tnr_val < min_rate:
                np_fpr = fpr[i-1]
                np_tpr = tpr[i-1]
                np_thresh = thresh[i-1]
                return (np_fpr, np_tpr, np_thresh)

def chi_sqr_val(tpr, fpr, Nn, Np):
    """
    function to calculate chi sqaured value given:
    tpr, fpr : float
        The true positive and false positive rates (1-beta and alpha)
    Nn, Np : int
        The number of Negative and Positive samples in the test set

    Returns
    -------
    chi : float
        The chi squared value at this operating point

    """
    # convert from rates to values in the confusion matrix (contingency table)
    fn = (1-tpr)*Np
    tn = (1-fpr)*Nn
    tp = tpr*Np
    fp = fpr*Nn
    # count the number of positive and negative predicitions (marginals)
    rp = fp+tp
    rn = tn+fn
    # expected values
    etn = (rn*Nn)/(Nn+Np)+0.000001
    etp = (rp*Np)/(Nn+Np)+0.000001
    efn = (rn*Np)/(Nn+Np)+0.000001
    efp = (rp*Nn)/(Nn+Np)+0.000001
    # return the chi squared value
    chi = ((((tn-etn)**2)/etn)+(((tp-etp)**2)/etp)+(((fn-efn)**2)/efn) +(((fp-efp)**2)/efp))
    return chi

def max_npv(fpr, tpr, Nn, Np):
    """
    Finds the best Negative Predictive Value (NPV) and associated operating point
    NPV = TN/(TN+FN) - note depends of prevelance of negative class

    Parameters
    ----------
    fpr : array, shape = [n]
        False positive rates, i.e., x coordinates of ROC curve.
    tpr : array, shape = [n]
        True positive rates (sensitivity), i.e., y coordinates of ROC curve.
    Nn, Np : int
<<<<<<< HEAD
        The number of negative and positive samples in the dataset the ROC curve was constructed from
=======
        The number of negative and positive samples in the dataset the ROC curve
        was constructed from
>>>>>>> 6cd6b141

    Returns
    -------
    Bnpv, Bnpv_fpr, Bnpv_tpr: float
        The maximum NPV and the operating point (fpr, tpr) with max NPV
    """
    tnr = 1-fpr
    fnr = 1-tpr
    npv = np.zeros(len(tnr))
    Bnpv = 0.0
    for i, tnr_val in enumerate(tnr):
        if tnr_val == 0.0:
            npv[i] = 0.0
        else:
            npv[i] = (tnr_val*Nn)/((tnr_val*Nn) + (fnr[i]*Np))
            if npv[i] > Bnpv:
                Bnpv = npv[i]
                Bnpv_tpr = tpr[i]
                Bnpv_fpr = fpr[i]

    return (Bnpv, Bnpv_fpr, Bnpv_tpr)

def max_ppv(fpr, tpr, Nn, Np):
    """
    Finds the best Positive Predictive Value (PPV) and associated operating point
    PPV = TP/(TP+FP) - note depends of prevelance of positive class

    Parameters
    ----------
    fpr : array, shape = [n]
        False positive rates, i.e., x coordinates of ROC curve.
    tpr : array, shape = [n]
        True positive rates (sensitivity), i.e., y coordinates of ROC curve.
    Nn, Np : int
<<<<<<< HEAD
        The number of negative and positive samples in the dataset the ROC curve was constructed from
=======
        The number of negative and positive samples in the dataset the ROC curve
        was constructed from
>>>>>>> 6cd6b141

    Returns
    -------
    Bppv, Bppv_fpr, Bppv_tpr: float
        The maximum PPV and the operating point (fpr, tpr) with max PPV
    """

    ppv = np.zeros(len(tpr))
    Bppv = 0.0
    for i, tpr_val in enumerate(tpr):
        if tpr_val == 0.0:
            ppv[i] = 0.0
        else:
            ppv[i] = (tpr_val*Np)/((tpr_val*Np) + (fpr[i]*Nn))
            if ppv[i] >= Bppv:
                Bppv = ppv[i]
                Bppv_tpr = tpr[i]
                Bppv_fpr = fpr[i]

    return (Bppv, Bppv_fpr, Bppv_tpr)

def max_youden_J(fpr, tpr, thresh):
    """
<<<<<<< HEAD
    Finds the empirical maximum value of Youden's J statistic (Se + Sp -1) and associated ROC point
    Youden's J is the vertical distance from the by chance diagonal line to the ROC curve
    Also known as deltaP and informedness in the multi-class case (i.e., > 2 class -- dichotomous)
    Note: is preferable to Cohen's Kappa when one of the raters is the gold standard (truth)
=======
    Finds the empirical maximum value of Youden's J statistic (TPR - FPR = Se + Sp - 1)
    and associated ROC point. Youden's J is the vertical distance from the by chance
    diagonal line to an operating point on the ROC curve.
    Also known as deltaP' and informedness in the multi-class case (i.e., > 2 classes)
    Note: Preferable to Cohen's Kappa when one of the raters is the gold standard (truth)
    see: Powers, David MW. "The problem with kappa." 13th Conference of the
    European Chapter of the Association for Computational Linguistics, 2012.
>>>>>>> 6cd6b141

    Parameters
    ----------
    fpr : array, shape = [n]
        False positive rates, i.e., x coordinates of ROC curve.
    tpr : array, shape = [n]
        True positive rates (sensitivity), i.e., y coordinates of ROC curve.

    Returns
    -------
    Jval, Jfpr, Jtpr, Jthresh: float
        The maximum Youden's J and the associated operating point (fpr, tpr)
        and (posterior) decision threshold
    """

    Jval = Jtpr = Jtnr = Jthresh = 0.0
    tnr = 1-fpr
    # Traverse the ROC curve finding the point that maximise J (furthest away from diagonal)
    for i in range(len(tpr)):
        if (tpr[i] + tnr[i] - 1) > Jval:
            Jtpr = tpr[i]
            Jtnr = tnr[i]
            Jfpr = fpr[i]
            Jthresh = thresh[i]
            Jval = Jtnr + Jtpr - 1

    return (Jval, Jfpr, Jtpr, Jthresh)

def bayes_error(fpr, tpr, thresh, Nn, Np):
    """
    Finds the empirical Bayes error (minimum error rate) and associated ROC point

    Parameters
    ----------
    fpr : array, shape = [n]
        False positive rates, i.e., x coordinates of ROC curve.
    tpr : array, shape = [n]
        True positive rates (sensitivity), i.e., y coordinates of ROC curve.
    Nn, Np : int
<<<<<<< HEAD
        The number of negative and positive samples in the dataset the ROC curve was constructed from
=======
        The number of negative and positive samples in the dataset the ROC curve
        was constructed from
>>>>>>> 6cd6b141

    Returns
    -------
    Berror, Bfpr, Btpr, Bthresh: float
        The minimum error and the operating point (fpr, tpr) with minimum error
        and (posterior) decision threshold
    """

    BAcc = Btpr = Btnr = Bthresh = 0.0
    # convert rates into counts
    tpr = tpr*Np
    tnr = (1 - fpr)*Nn
    # Then traverse the ROC curve finding the point that makes the least errors
    for i in range(len(tpr)):
        if (tpr[i] + tnr[i]) > BAcc:
            Btpr = tpr[i]
            Btnr = tnr[i]
            Bthresh = thresh[i]
            BAcc = Btnr + Btpr

    # convert this to error and the rates (fpr, tpr) of that point
    Berror = 1 - (BAcc/(Nn+Np))
    Btpr = Btpr/Np
    Btnr = Btnr/Nn
    Bfpr = 1 - Btnr

    return (Berror, Bfpr, Btpr, Bthresh)

def sew_auc(AUC, nn, np):
    """
     function sew_auc(AUC, nn, np)
     Estimates the standard error of the area under the roc curve
     based on AUC and the number of positive/negative samples in the dataset.
     based on the standard error of the Wilcoxon test,
     See Hanley & McNeil 1982 "The meaning and use of AUC"

     Parameters
     ----------
     AUC = desired or achieved AUC (Wilcoxon P(p>n))
     nn = Number negative samples used to estimate AUC
     np = Number of positive samples used

     Return
     ------
     std_err : float
    """
    Q1 = AUC/(2-AUC)
    Q2 = (2*AUC**2)/(1+AUC)
    std_err = ((AUC*(1-AUC))+((np-1)*(Q1-AUC**2))+((nn-1)*(Q2-AUC**2)))/(nn*np)

    return std_err

def plot_roc(target, score, plot_type='SeSp', title=None, save_pdf=False, min_err=False,
             ppv_npv=False, n_p='', np_min=0.9, max_J=False,
             pos_label=None, sample_weight=None, drop_intermediate=True):
    """

    Plot and print a Receiver Operating Characteristic (ROC) curve
    Adds a title, a legend inculding AUC +/- standard error and saves a pdf

    Note this function is limited to binary classification tasks (dichotemisers)
    Uses sklearn.metrics.roc_curve and metrics.auc

    Parameters
    ----------
     target : array, shape = [n_samples]
         True binary labels in range {0, 1} or {-1, 1}.  If labels are not
         binary, pos_label should be explicitly given.

     score : array, shape = [n_samples]
         Target scores, can either be probability estimates of the positive
         class, confidence values, or non-thresholded measure of decisions
         (say, as returned by softmax).

     plot_type : str, optional (default='SeSp')
         The type of ROC to plot:
             'SeSp' Sensitivity (TPR) v Specificty (TNR = 1 - FPR)
             'ROC'  ROC curve true positive rate (TPR) v false positive rate (FPR)
             'PR'   Precision (PPV = TP/(TP+FP)) v Recall (TPR = Sensitivity)
<<<<<<< HEAD
             'IPR'  Inverse Precision-Recall, i.e., Negative Predictive Value (NPV) v Specifity (TNR)
             'Chi'  ROC curve with Chi Squared contours where alpha = 0.05 critical value = 3.84

             NOTE : Both Precision (PPV) and its inverse (NPV) are class prior (skew) dependent
                    and so only make sense when the test set on which they are measured has the
                    "natural" priors expected in population, i.e., not an "enriched" data set
                    Chi is dependent on both the number of positive and negative samples
=======
             'IPR'  Inverse Precision-Recall,
                    i.e., Negative Predictive Value (NPV) v Specifity (TNR)
             'Chi'  ROC curve with Chi Squared contours where alpha = 0.05
                    critical value = 3.84

             NOTE : Both Precision (PPV) and its inverse (NPV) are class prior
                    (skew) dependent and so only make sense when the test set on
                    which they are measured has the "natural" priors expected in
                    population, i.e., not an "enriched" data set Chi is dependent
                    on both the number of positive and negative samples
>>>>>>> 6cd6b141

     title : str, optional (default=None)
         Title to prepend to the figure title and pdf file (if saved)

     save_pdf : boolean, optional (default=False)
         Whether a pdf file of the figure is saved in current working directory

     min_err : boolean, optional (default=False)
         Whether to highlight the minimum error operating point

     ppv_npv : boolean, optional (default=False
         Whether to highlight the best NPV and PPV operating points

     n_p : str, optional (default=Empty)
<<<<<<< HEAD
         Whether to find and plot the Neyman-Pearson threshold that meets a minimum constraint on 'Se' or 'Sp'
=======
         Whether to find and plot the Neyman-Pearson threshold that meets a
         minimum constraint on 'Se' or 'Sp'
>>>>>>> 6cd6b141

     np_min : float, optional (default=0.95)
         Find the operating point that meets this minimum 'Se' or 'Sp' value

     max_J : boolean, optional (default=False)
<<<<<<< HEAD
         Whether to highlight the operating point with maximum Youden's J (AKA deltaP)
         i.e., (Se + Sp -1) max vertical distance from the by-chance diagonal line
=======
         Whether to highlight the operating point with maximum Youden's J
         (AKA informedness or deltaP') i.e., (TPR - FPR) max vertical distance
         from the by-chance diagonal line
>>>>>>> 6cd6b141

     pos_label : int or str, default=None
         Label considered as positive in target, others are considered negative.

     sample_weight : array-like of shape = [n_samples], optional
         Sample weights, default=None

     drop_intermediate : boolean, optional (default=True)
         Whether to drop some suboptimal thresholds which would not appear
         on a plotted ROC curve. This is useful in order to create lighter
         ROC curves.

    Returns
    --------
       fig, returns the figure handle and optionally saves it as a pdf

    Example
    --------

    plot_roc(np.array([0, 0, 0, 1, 1, 1]), np.array([0.0, 0.1, 0.4, 0.35, 0.8, 1.0]),
             plot_type='sesp', ppv_npv=True, min_err=True, n_p='Se', np_min=0.9)
    """

<<<<<<< HEAD
    #fpr, tpr, thresh = metrics.roc_curve(target, score, pos_label, sample_weight, drop_intermediate)
    # Don't drop intermediate operating points else partial AUC won't be estimated accurately
    fpr, tpr, thresh = roc_curve(target, score, pos_label, sample_weight, drop_intermediate=False)
=======
    #fpr, tpr, thresh = metrics.roc_curve(target, score, pos_label,
    #                                     sample_weight, drop_intermediate)
    # Don't drop intermediate operating points else partial AUC won't be
    # estimated accurately
    fpr, tpr, thresh = roc_curve(target, score, pos_label, sample_weight,
                                 drop_intermediate=False)
>>>>>>> 6cd6b141
    roc_auc = partial_auc(fpr,tpr)
    # Total number of test samples
    N = len(target)
    # number of positive and negative samples
    Np = np.count_nonzero(target)
    Nn = N-Np
    sew = sew_auc(roc_auc, Nn, Np)
    th_np = 0.0
    if n_p.lower() == 'se':
        fpr_np, tpr_np, th_np = neyman_pearson(fpr,tpr,thresh,np_min,Se=True)
    elif n_p.lower() == 'sp':
        fpr_np, tpr_np, th_np = neyman_pearson(fpr,tpr,thresh,np_min,Se=False)

    # if you want to plot minimum error point figure out what and where it is
    if min_err:
        merr, mfpr, mtpr, mthresh = bayes_error(fpr,tpr,thresh,Nn,Np)

    if ppv_npv:
        Bppv, Bppv_fpr, Bppv_tpr = max_ppv(fpr, tpr, Nn, Np)
        Bnpv, Bnpv_fpr, Bnpv_tpr = max_npv(fpr, tpr, Nn, Np)

    # if you want to plot the maximum Youden's J point figure out where it is
    if max_J:
        Jval, Jfpr, Jtpr, Jthresh = max_youden_J(fpr,tpr,thresh)

    if title:
        title += ': Receiver Operating Characteristic'
        fname = title + '_ROC.pdf'
    else:
        title = 'Receiver Operating Characteristic'
        fname = 'ROC.pdf'

    # Ensure ROC curve goes all the way to (0,0)
    if tpr[0] != fpr[0]:
        tpr = np.insert(tpr,0,0.0)
        fpr = np.insert(fpr,0,0.0)

    # open a figure window and plot the curve
    fig, ax = plt.subplots()
    if plot_type.lower() == 'sesp':
        # Plot Sp V Se
        plt.plot(1-fpr, tpr,'b-', label='AUC = {:0.3f} +/-{:0.4f}'.format(roc_auc, sew))

        if ppv_npv:
            plt.plot(1-Bppv_fpr, Bppv_tpr,'ro', label='PPV = {:0.3f}'.format(Bppv))
            plt.plot(1-Bnpv_fpr, Bnpv_tpr,'go', label='NPV = {:0.3f}'.format(Bnpv))

        if min_err:
            plt.plot(1-mfpr, mtpr, 'bo', label='Error = {:0.3f}'.format(merr))

        if th_np:
            plt.plot(1-fpr_np, tpr_np, 'ko', label='Sp,Se = ({:0.3f},{:0.3f})'.format(1-fpr_np,tpr_np))

        if max_J:
            plt.plot(1-Jfpr, Jtpr, 'yo', label='Youden J = {:0.3f}'.format(Jval))

        plt.plot([0,1],[1,0],'k--')
        plt.xlim([-0.0,1.02])
        plt.ylim([0.0,1.02])
        plt.grid('on')
        plt.legend(loc='lower left')
        plt.ylabel('Sensitivity (TPR)')
        plt.xlabel('Specificity (TNR)')

    elif plot_type.lower() == 'ipr':
        # Inverse precision-recall. Plot Specificity = TNR v NPV
        tnr = 1-fpr
        fnr = 1-tpr
        npv = np.zeros(len(tnr))
        for i, tnr_val in enumerate(tnr):
            if tnr_val == 0.0:
                npv[i] = 0.0
            else:
                npv[i] = (tnr_val*Nn)/((tnr_val*Nn) + (fnr[i]*Np))

        plt.plot(tnr[:], npv[:], 'b',label='NPV-Specificity')
        plt.xlim([0.0,1.02])
        plt.ylim([0.0,1.02])
        plt.grid('on')
        plt.legend(loc='lower left')
        plt.ylabel('Negative Predictive Value (NPV)')
        plt.xlabel('Specificity (TNR)')

    elif plot_type.lower() == 'pr':
        # Plot PR-ROC TPR v PPV
        ppv = np.zeros(len(tpr))
        for i, tpr_val in enumerate(tpr):
            if tpr_val == 0.0:
                ppv[i] = 0.0
            else:
                ppv[i] = (tpr_val*Np)/((tpr_val*Np) + (fpr[i]*Nn))

        plt.plot(tpr[1:], ppv[1:], 'b',label='Precision-Recall')
        plt.xlim([0.0,1.02])
        plt.ylim([0.0,1.02])
        plt.grid('on')
        plt.legend(loc='lower left')
        plt.ylabel('Precision (PPV)')
        plt.xlabel('Recall (TPR)')

    else:
        # Plot FPR v TPR - ROC curve
        plt.plot(fpr, tpr, 'b', label='AUC = {:0.3f} +/-{:0.4f}'.format(roc_auc, sew))

        if ppv_npv:
            plt.plot(Bppv_fpr, Bppv_tpr,'ro', label='PPV = {:0.3f}'.format(Bppv))
            plt.plot(Bnpv_fpr, Bnpv_tpr,'go', label='NPV = {:0.3f}'.format(Bnpv))

        if min_err:
            plt.plot(mfpr, mtpr, 'bo', label='Error = {:0.3f}'.format(merr))

        if th_np:
            plt.plot(fpr_np, tpr_np, 'ko', label='FPR,TPR = ({:0.3f},{:0.3f})'.format(fpr_np,tpr_np))

        if max_J:
            plt.plot(Jfpr, Jtpr, 'yo', label='Youden J = {:0.3f}'.format(Jval))

        if plot_type.lower() == 'chi':
            xx, yy = np.mgrid[0:1:.01, 0:1:.01]
            grid = np.c_[xx.ravel(), yy.ravel()]
            chi = chi_sqr_val(grid[:,0],grid[:,1],1000,Np)
            chi = np.reshape(chi,xx.shape)
            cs = ax.contour(xx,yy,np.triu(chi),colors='k',
                            levels=[3.84,6.63,7.88,16,32,64,128,256,512,1024,2048],
                            linestyles='dotted',linewidths=0.5)
            plt.clabel(cs, fontsize=9, inline=1)
            title += ' (Chi-square Contours)'

        plt.plot([0,1],[0,1],'k--')
        plt.xlim([-0.02,1.0])
        plt.ylim([0.0,1.02])
        plt.grid('on')
        plt.legend(loc='lower right')
        plt.ylabel('True Positive Rate (TPR)')
        plt.xlabel('False Positive Rate (FPR)')

    plt.title(title)
    plt.show(fig)
    if save_pdf:
        fig.savefig(fname, bbox_inches='tight')

    return fig, ax<|MERGE_RESOLUTION|>--- conflicted
+++ resolved
@@ -7,12 +7,8 @@
     Function to draw a Bland Altman plot comparing two clinical measurements
 
     See Bland and Altman
-<<<<<<< HEAD
-    STATISTICAL METHODS FOR ASSESSING AGREEMENT BETWEEN TWO METHODS OF CLINICAL MEASUREMENT
-=======
     STATISTICAL METHODS FOR ASSESSING AGREEMENT BETWEEN TWO METHODS OF CLINICAL
     MEASUREMENT
->>>>>>> 6cd6b141
 
     Example: plot_bland_altman(np.random(10), np.random(10))
     """
@@ -45,14 +41,9 @@
         pos_label should be explicitly given.
 
     y_score : array, shape = [n_samples]
-<<<<<<< HEAD
-        Target scores, can either be probability estimates of the positive class, confidence values,
-        or non-thresholded measure of decisions (as returned by “decision_function” on some classifiers).
-=======
         Target scores, can either be posterior probability estimates of the
         positive class, confidence values, or non-thresholded measure of
         decisions (as returned by “decision_function” on some classifiers).
->>>>>>> 6cd6b141
 
     pos_label : int or str, default=None
         Label considered as positive and others are considered negative.
@@ -61,30 +52,13 @@
         Sample weights.
 
     drop_intermediate : boolean, optional (default=False)
-<<<<<<< HEAD
-        Whether to drop some suboptimal thresholds which would not appear on a plotted ROC curve.
-        This is useful in order to create lighter ROC curves, i.e., with less operating points.
-=======
         Whether to drop some suboptimal thresholds which would not appear on a
         plotted ROC curve. This is useful in order to create lighter ROC curves,
         i.e., with less operating points.
->>>>>>> 6cd6b141
 
     Returns
     -------
     fpr : array, shape = [>2]
-<<<<<<< HEAD
-        Increasing false positive rates such that element i is the false positive rate of predictions
-        with score >= thresholds[i].
-
-    tpr : array, shape = [>2]
-        Increasing true positive rates such that element i is the true positive rate of predictions
-        with score >= thresholds[i].
-
-    thresh : array, shape = [n_thresholds]
-        Decreasing thresholds on the decision function (posterior) used to compute fpr and tpr.
-        thresholds[0] represents no instances being predicted and is arbitrarily set to max(y_score) + 1.
-=======
         Increasing false positive rates such that element i is the false positive
         rate of predictions with score >= thresholds[i].
 
@@ -96,7 +70,6 @@
         Decreasing thresholds on the decision function (posterior) used to
         compute fpr and tpr. thresholds[0] represents no instances being
         predicted and is arbitrarily set to max(y_score) + 1.
->>>>>>> 6cd6b141
     """
     fpr, tpr, thresh = metrics.roc_curve(target, score, pos_label,
                                          sample_weight, drop_intermediate)
@@ -105,12 +78,8 @@
 def partial_auc(fpr, tpr, op1=0.0, op2=1.0, Sp=True):
     """
     Estimate the partial AUC between Se or Sp operating points op1 and op2
-<<<<<<< HEAD
-     Note: for pauc to be estimated accurately drop_intermediate=False in metrics.roc_curve
-=======
      Note: for pauc to be estimated accurately drop_intermediate=False in
      metrics.roc_curve
->>>>>>> 6cd6b141
 
     Parameters
     ----------
@@ -121,20 +90,12 @@
         Increasing true positive rates
 
     Op1,Op2 : float, optional (default = 0.0,1.0), i.e., whole curve full AUC
-<<<<<<< HEAD
-        Specificity or Sensitivity points between which to calculate partial auc (range 0,1)
-
-    Sp : boolean, optional (default=True)
-        Whether operating points specify a range on Specificty (TNR=1-FPR) or Sensitivity (TPR)
-        i.e., a vertical (Sp) or horizontal (Se) partial AUC
-=======
         Specificity or Sensitivity points between which to calculate partial
         auc (range 0,1)
 
     Sp : boolean, optional (default=True)
         Whether operating points specify a range on Specificty (TNR=1-FPR) or
         Sensitivity (TPR) i.e., a vertical (Sp) or horizontal (Se) partial AUC
->>>>>>> 6cd6b141
 
     Return
     ------
@@ -179,13 +140,8 @@
 
 def neyman_pearson(fpr, tpr, thresh, min_rate=0.95, Se=True):
     """
-<<<<<<< HEAD
-    Function that finds the operating point (threshold posterior) on a ROC curve that maximises Sp
-    given a constraint on on a minimum level of Sp (or vice versa)
-=======
     Function that finds the operating point (threshold posterior) on a ROC curve
     that maximises Sp given a constraint on on a minimum level of Sp (or vice versa)
->>>>>>> 6cd6b141
 
     Parameters
     ----------
@@ -207,12 +163,8 @@
     Returns
     -------
     np_fpr, np_tpr, np_thresh : float
-<<<<<<< HEAD
-        The operating point (fpr, tpr) that meets the constraint on min_rate and associated decision threshold
-=======
         The operating point (fpr, tpr) that meets the constraint on min_rate and
         associated decision threshold
->>>>>>> 6cd6b141
     """
     np_tpr = np_thresh = np_fpr = 0.0
     if Se:
@@ -275,12 +227,8 @@
     tpr : array, shape = [n]
         True positive rates (sensitivity), i.e., y coordinates of ROC curve.
     Nn, Np : int
-<<<<<<< HEAD
-        The number of negative and positive samples in the dataset the ROC curve was constructed from
-=======
         The number of negative and positive samples in the dataset the ROC curve
         was constructed from
->>>>>>> 6cd6b141
 
     Returns
     -------
@@ -315,12 +263,8 @@
     tpr : array, shape = [n]
         True positive rates (sensitivity), i.e., y coordinates of ROC curve.
     Nn, Np : int
-<<<<<<< HEAD
-        The number of negative and positive samples in the dataset the ROC curve was constructed from
-=======
         The number of negative and positive samples in the dataset the ROC curve
         was constructed from
->>>>>>> 6cd6b141
 
     Returns
     -------
@@ -344,12 +288,6 @@
 
 def max_youden_J(fpr, tpr, thresh):
     """
-<<<<<<< HEAD
-    Finds the empirical maximum value of Youden's J statistic (Se + Sp -1) and associated ROC point
-    Youden's J is the vertical distance from the by chance diagonal line to the ROC curve
-    Also known as deltaP and informedness in the multi-class case (i.e., > 2 class -- dichotomous)
-    Note: is preferable to Cohen's Kappa when one of the raters is the gold standard (truth)
-=======
     Finds the empirical maximum value of Youden's J statistic (TPR - FPR = Se + Sp - 1)
     and associated ROC point. Youden's J is the vertical distance from the by chance
     diagonal line to an operating point on the ROC curve.
@@ -357,7 +295,6 @@
     Note: Preferable to Cohen's Kappa when one of the raters is the gold standard (truth)
     see: Powers, David MW. "The problem with kappa." 13th Conference of the
     European Chapter of the Association for Computational Linguistics, 2012.
->>>>>>> 6cd6b141
 
     Parameters
     ----------
@@ -397,12 +334,8 @@
     tpr : array, shape = [n]
         True positive rates (sensitivity), i.e., y coordinates of ROC curve.
     Nn, Np : int
-<<<<<<< HEAD
-        The number of negative and positive samples in the dataset the ROC curve was constructed from
-=======
         The number of negative and positive samples in the dataset the ROC curve
         was constructed from
->>>>>>> 6cd6b141
 
     Returns
     -------
@@ -482,15 +415,6 @@
              'SeSp' Sensitivity (TPR) v Specificty (TNR = 1 - FPR)
              'ROC'  ROC curve true positive rate (TPR) v false positive rate (FPR)
              'PR'   Precision (PPV = TP/(TP+FP)) v Recall (TPR = Sensitivity)
-<<<<<<< HEAD
-             'IPR'  Inverse Precision-Recall, i.e., Negative Predictive Value (NPV) v Specifity (TNR)
-             'Chi'  ROC curve with Chi Squared contours where alpha = 0.05 critical value = 3.84
-
-             NOTE : Both Precision (PPV) and its inverse (NPV) are class prior (skew) dependent
-                    and so only make sense when the test set on which they are measured has the
-                    "natural" priors expected in population, i.e., not an "enriched" data set
-                    Chi is dependent on both the number of positive and negative samples
-=======
              'IPR'  Inverse Precision-Recall,
                     i.e., Negative Predictive Value (NPV) v Specifity (TNR)
              'Chi'  ROC curve with Chi Squared contours where alpha = 0.05
@@ -501,7 +425,6 @@
                     which they are measured has the "natural" priors expected in
                     population, i.e., not an "enriched" data set Chi is dependent
                     on both the number of positive and negative samples
->>>>>>> 6cd6b141
 
      title : str, optional (default=None)
          Title to prepend to the figure title and pdf file (if saved)
@@ -516,25 +439,16 @@
          Whether to highlight the best NPV and PPV operating points
 
      n_p : str, optional (default=Empty)
-<<<<<<< HEAD
-         Whether to find and plot the Neyman-Pearson threshold that meets a minimum constraint on 'Se' or 'Sp'
-=======
          Whether to find and plot the Neyman-Pearson threshold that meets a
          minimum constraint on 'Se' or 'Sp'
->>>>>>> 6cd6b141
 
      np_min : float, optional (default=0.95)
          Find the operating point that meets this minimum 'Se' or 'Sp' value
 
      max_J : boolean, optional (default=False)
-<<<<<<< HEAD
-         Whether to highlight the operating point with maximum Youden's J (AKA deltaP)
-         i.e., (Se + Sp -1) max vertical distance from the by-chance diagonal line
-=======
          Whether to highlight the operating point with maximum Youden's J
          (AKA informedness or deltaP') i.e., (TPR - FPR) max vertical distance
          from the by-chance diagonal line
->>>>>>> 6cd6b141
 
      pos_label : int or str, default=None
          Label considered as positive in target, others are considered negative.
@@ -558,18 +472,12 @@
              plot_type='sesp', ppv_npv=True, min_err=True, n_p='Se', np_min=0.9)
     """
 
-<<<<<<< HEAD
-    #fpr, tpr, thresh = metrics.roc_curve(target, score, pos_label, sample_weight, drop_intermediate)
-    # Don't drop intermediate operating points else partial AUC won't be estimated accurately
-    fpr, tpr, thresh = roc_curve(target, score, pos_label, sample_weight, drop_intermediate=False)
-=======
     #fpr, tpr, thresh = metrics.roc_curve(target, score, pos_label,
     #                                     sample_weight, drop_intermediate)
     # Don't drop intermediate operating points else partial AUC won't be
     # estimated accurately
     fpr, tpr, thresh = roc_curve(target, score, pos_label, sample_weight,
                                  drop_intermediate=False)
->>>>>>> 6cd6b141
     roc_auc = partial_auc(fpr,tpr)
     # Total number of test samples
     N = len(target)
